# AIFT2022
Artificial Intelligence Financial Trading 2022

## TR 목록 조회기반 히스토리 데이터 수집 (브랜치: feature/batch_collect_minute)

|TR 코드|내용|대상|
|------|---|---|
|opt10080| 주식분봉차트조회요청|'KODEX 200', 'KODEX 인버스', 'KODEX KOSPI'|
|opt20005| 업종분봉조회요청| 'KOSPI', 'KOSPI 200'|


내용
- 학습, 분석, 백테스팅을 위한 히스토리 데이터를 증권사 서버로부터 확보하는 기능 개발 (.py)
- 확보한 데이터를 MySQL, SQLite에 추가하는 기능 개발 (주피터 노트북)

참고
- ~~pykiwoom: (https://github.com/sharebook-kr/pykiwoom) 일부 참고~~

## 실시간 시스템

### 프리스테이지 (브랜치: feature/real_time_prestage)
- 로그인
- 계좌조회
- 잔고조회
- 미체결조회

### 메인스테이지 (브랜치: feature/real_time_mainstage)
- 실시간 주식체결정보 구독
- 분봉 데이터 계산
- 매수/매도 로직 계산
- 매수/매도 주문
- 장애처리
    - 장 중에 재기동시 복구 절차

기술적 지표/백테스팅 (브랜치: feature/techinal_indicators)
- Technical indicators
- 베이스라인 모델
    - flaml 활용하여 lightgbm 분류 문제 최적화
- Backtesting

## 예측서버 (브랜치: feature/pred_server_grpc)
- gRPC 서버-클라이언트 구현

<<<<<<< HEAD
## 기술적 지표/백테스팅 (브랜치: feature/techinal_indicators)
- Technical indicators
- Backtesting
- 추가 패키지
    - ta-lib
    - exchange-calendars
    - tqdm
    - flaml
=======
## 설치 및 재현방법

### 콘다 env 생성

AIFT
- 32bit
- 키움 OpenAPI 연동 및, 실시간 액션 수행 에이전트
- gRPC 클라이언트
>>>>>>> 3e0c40b1

py310_64
- 64 비트
- 예측 서버 개발 및 서버 구동
- gRPC 서버
## 자동화

등등<|MERGE_RESOLUTION|>--- conflicted
+++ resolved
@@ -41,7 +41,6 @@
 ## 예측서버 (브랜치: feature/pred_server_grpc)
 - gRPC 서버-클라이언트 구현
 
-<<<<<<< HEAD
 ## 기술적 지표/백테스팅 (브랜치: feature/techinal_indicators)
 - Technical indicators
 - Backtesting
@@ -50,7 +49,6 @@
     - exchange-calendars
     - tqdm
     - flaml
-=======
 ## 설치 및 재현방법
 
 ### 콘다 env 생성
@@ -59,7 +57,6 @@
 - 32bit
 - 키움 OpenAPI 연동 및, 실시간 액션 수행 에이전트
 - gRPC 클라이언트
->>>>>>> 3e0c40b1
 
 py310_64
 - 64 비트
